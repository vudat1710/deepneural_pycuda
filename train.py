import numpy as np
import pandas as pd
import pickle
from tqdm import tqdm, trange
from sklearn.metrics import accuracy_score, f1_score, roc_auc_score
from sklearn.utils import shuffle
import warnings

from model.tensor_new import *
from model.data import RedditDataset, DataLoader, CollateFn
from model.reddit_model import *
import settings
from model.vocab import Vocab, load_glove_emb

warnings.filterwarnings('always')
warnings.filterwarnings('ignore')


def load_df(fn):
    with open(fn, mode='rb') as f:
        df = pickle.load(f)
        f.close()

    return df


# load dump df
train_df: pd.DataFrame = load_df(settings.TRAIN_DF_DUMP)
test_df: pd.DataFrame = load_df(settings.TEST_DF_DUMP)
dev_df: pd.DataFrame = load_df(settings.DEV_DF_DUMP)

# sampling
train_df_burst = train_df[train_df['label'] == 'burst']
train_df_non_burst = train_df[train_df['label'] == 'non-burst']

# expected_len = len(train_df_non_burst) * 3 // 7
# train_df_burst = pd.concat([train_df_burst] * (expected_len // len(train_df_burst)), ignore_index=True)
#
train_df = shuffle(pd.concat((train_df_non_burst.sample(n=int(len(train_df_burst) * 3.5)), train_df_burst), ignore_index=True))

# print(len(train_df[train_df['label'] == 'burst']))
# print(len(train_df[train_df['label'] == 'non-burst']))

# load vocab
user_vocab = Vocab(vocab_file=settings.USER_VOCAB_FN)
sub_vocab = Vocab(vocab_file=settings.SUB_VOCAB_FN)
words, word_vectors = load_glove_emb(fn=settings.GLOVE_EMBEDDING_FN)
word_vocab = Vocab(words=list(range(len(words))), additional_terms=False)
label_vocab = Vocab(words=['non-burst', 'burst'], additional_terms=False)

# make dataset
train_ds = RedditDataset(
    df=train_df,
    user_vocab=user_vocab,
    sub_vocab=sub_vocab,
    word_vocab=word_vocab,
    label_vocab=label_vocab,
    content_col='content',
)

dev_ds = RedditDataset(
    df=dev_df,
    user_vocab=user_vocab,
    sub_vocab=sub_vocab,
    word_vocab=word_vocab,
    label_vocab=label_vocab,
    content_col='content',
)

test_ds = RedditDataset(
    df=test_df,
    user_vocab=user_vocab,
    sub_vocab=sub_vocab,
    word_vocab=word_vocab,
    label_vocab=label_vocab,
    content_col='content',
)

# make dataloader
collate_fn = CollateFn(word_padding_index=word_vocab.padding_index)

train_dl = DataLoader(
    dataset=train_ds,
    batch_size=settings.TRAIN_BS,
    shuffle=True,
    drop_last=True,
    collate_fn=collate_fn,
)

dev_dl = DataLoader(
    dataset=dev_ds,
    batch_size=settings.DEV_BS,
    shuffle=True,
    drop_last=False,
    collate_fn=collate_fn,
)

test_dl = DataLoader(
    dataset=test_ds,
    batch_size=settings.TEST_BS,
    shuffle=True,
    drop_last=True,
    collate_fn=collate_fn,
)

# test dl
# train_dl_it = iter(train_dl)
# test_dl_it = iter(test_dl)
# dev_dl_it = iter(dev_dl)

# for it in [train_dl_it, test_dl_it, dev_dl_it]:
#     (users, source_subs, target_subs, contents), labels = next(it)
#     # print(users, source_subs, target_subs, contents, labels)
#     print(users.shape, source_subs.shape, target_subs.shape, contents.shape, labels.shape)

# get embedding
user_vectors = np.load(settings.USER_VECS_FN)
user_vectors = np.concatenate((
    user_vectors,
    np.random.normal(loc=0, scale=1 / user_vectors.shape[1] ** 0.5, size=(1, user_vectors.shape[1])),
    np.zeros((1, user_vectors.shape[1]), dtype=np.float),
), axis=0)
user_embedding = Embedding.from_pretrained(
    vectors=np.ascontiguousarray(user_vectors, dtype=np.float32),
    device=settings.DEVICE,
    autograd=True,
    padding_index=user_vocab.padding_index,
)

sub_vectors = np.load(settings.SUB_VECS_FN)
sub_vectors = np.concatenate((
    sub_vectors,
    np.random.normal(loc=0, scale=1 / sub_vectors.shape[1] ** 0.5, size=(1, sub_vectors.shape[1])),
    np.zeros((1, sub_vectors.shape[1]), dtype=np.float),
), axis=0)
sub_embedding = Embedding.from_pretrained(
    vectors=np.ascontiguousarray(sub_vectors, dtype=np.float32),
    device=settings.DEVICE,
    autograd=True,
    padding_index=sub_vocab.padding_index,
)

word_vectors = np.concatenate((
    word_vectors,
    np.random.normal(loc=0, scale=1 / word_vectors.shape[1] ** 0.5, size=(1, word_vectors.shape[1])),
    np.zeros((1, word_vectors.shape[1]), dtype=np.float32),
), axis=0)
word_embedding = Embedding.from_pretrained(
    vectors=np.ascontiguousarray(word_vectors, dtype=np.float32),
    device=settings.DEVICE,
    autograd=True,
    padding_index=word_vocab.padding_index,
)

# build model
model = RedditModel(
    user_embedding=user_embedding,
    sub_embedding=sub_embedding,
    word_embedding=word_embedding,
    hidden_dim=64,
    output_dim=len(label_vocab),
    device=settings.DEVICE,
    p_dropout=0.1,
)

criterion = CrossEntropyLoss()
# criterion = BCEWithLogitsLoss()
# optimizer = SGD(parameters=model.get_parameters(), lr=settings.LR, beta=0.9)
optimizer = Adam(
    parameters=model.get_parameters(),
<<<<<<< HEAD
    lr=0.0012,
=======
    lr=0.0005,
>>>>>>> 04f10ad5
)

# train
epoch_bar = tqdm(range(settings.NUM_EPOCHS), position=0)

for epoch in epoch_bar:
    epoch_bar.set_description(f'Epoch {epoch}')
    # epoch_losses = []
    total_train_loss = 0
    model.train()
    train_batch_bar = tqdm(train_dl, position=1)
    for i, (x, y) in enumerate(train_batch_bar):
        output = model(x)
        loss = criterion(output, target=y)
        loss.backward()
        optimizer.step(zero=True)
        total_train_loss += loss.data
        train_batch_bar.set_description(f'Train batch {i}: loss = {total_train_loss / (i + 1)}')
    train_avg_loss = total_train_loss / len(train_dl)
    train_batch_bar.close()

    # eval dev
    eval_preds = []
    eval_trues = []
    total_eval_loss = 0
    model.eval()
    eval_batch_bar = tqdm(dev_dl, position=1)
    eval_outputs = []
    for i, (x, y) in enumerate(eval_batch_bar):
        output = model(x)
        eval_outputs.append(output.cpu().data)
        loss = criterion(output, target=y)
        preds = output.argmax(dim=1).cpu().data.astype(np.int32)
        eval_preds.extend(preds)
        eval_trues.extend(y.cpu().data)
        total_eval_loss += loss.data
        eval_batch_bar.set_description(f'Eval batch {i}: loss = {total_eval_loss / (i + 1)}')

    eval_avg_loss = total_eval_loss / len(dev_dl)

    #acc = accuracy_score(y_true=eval_trues, y_pred=eval_preds)
    #f1 = f1_score(y_true=eval_trues, y_pred=eval_preds, labels=[0, 1])
    auc_score = roc_auc_score(y_true=eval_trues, y_score=np.concatenate(eval_outputs, axis=0)[:, 1])
    eval_batch_bar.close()

    # eval test
    test_preds = []
    test_trues = []
    total_test_loss = 0
    model.eval()
    test_batch_bar = tqdm(test_dl, position=1)
    test_outputs = []
    for i, (x, y) in enumerate(test_batch_bar):
        output = model(x)
        test_outputs.append(output.cpu().data)
        loss = criterion(output, target=y)
        preds = output.argmax(dim=1).cpu().data.astype(np.int32)
        test_preds.extend(preds)
        test_trues.extend(y.cpu().data)
        total_test_loss += loss.data
        test_batch_bar.set_description(f'Test batch {i}: loss = {total_test_loss / (i + 1)}')

    test_avg_loss = total_test_loss / len(test_dl)

    #test_acc = accuracy_score(y_true=test_trues, y_pred=test_preds)
    #test_f1 = f1_score(y_true=test_trues, y_pred=test_preds, labels=[0, 1])
    test_auc_score = roc_auc_score(y_true=test_trues, y_score=np.concatenate(test_outputs, axis = 0)[:, 1])
    test_batch_bar.close()

    epoch_bar.write(f'Epoch {epoch}: \ntrain_avg_loss = {train_avg_loss}\r')
    epoch_bar.write(f'Eval: avg_loss = {eval_avg_loss}, auc_score = {auc_score}\r')
    epoch_bar.write( f'Test: avg_loss = {test_avg_loss}, auc_score = {test_auc_score}\r')
    epoch_bar.write('-' * 30)<|MERGE_RESOLUTION|>--- conflicted
+++ resolved
@@ -168,11 +168,7 @@
 # optimizer = SGD(parameters=model.get_parameters(), lr=settings.LR, beta=0.9)
 optimizer = Adam(
     parameters=model.get_parameters(),
-<<<<<<< HEAD
-    lr=0.0012,
-=======
-    lr=0.0005,
->>>>>>> 04f10ad5
+    lr=0.0011,
 )
 
 # train
